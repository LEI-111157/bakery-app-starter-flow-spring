--- conflicted
+++ resolved
@@ -1,10 +1,6 @@
 # Running the Project in Development Mode
 
-<<<<<<< HEAD
-`./mvnw install spring-boot:run`
-=======
-`mvn spring-boot:run`
->>>>>>> fb1cc510
+`./mvnw spring-boot:run`
 
 Wait for the application to start
 
@@ -69,11 +65,7 @@
 
 # Running the Project in Production Mode
 
-<<<<<<< HEAD
-`./mvnw install spring-boot:run -Dvaadin.productionMode`
-=======
-`mvn spring-boot:run -Pproduction`
->>>>>>> fb1cc510
+`./mvnw spring-boot:run -Pproduction`
 
 The default mode when the application is built or started is 'development'. The 'production' mode is turned on by enabling the `production` profile when building or starting the app.
 
@@ -99,11 +91,7 @@
 
 1. Make sure you are using Java 8 (Gatling Maven plugin does not yet work with Java 9+)
 
-<<<<<<< HEAD
-1. Build and start Bakery in the production mode (e.g. ```./mvnw clean install spring-boot:run -DskipTests -Dvaadin.productionMode```)
-=======
-1. Build and start Bakery in the production mode (e.g. ```mvn clean spring-boot:run -DskipTests -Pproduction```)
->>>>>>> fb1cc510
+1. Build and start Bakery in the production mode (e.g. ```./mvnw clean spring-boot:run -DskipTests -Pproduction```)
 
 1. Open terminal in the project root
 
