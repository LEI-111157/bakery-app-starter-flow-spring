<?xml version="1.0" encoding="UTF-8"?>
<project xmlns="http://maven.apache.org/POM/4.0.0" xmlns:xsi="http://www.w3.org/2001/XMLSchema-instance"
    xsi:schemaLocation="http://maven.apache.org/POM/4.0.0 http://maven.apache.org/xsd/maven-4.0.0.xsd">
    <modelVersion>4.0.0</modelVersion>
    <groupId>com.vaadin.flow.demo</groupId>
    <artifactId>bakery-app-starter-flow-spring</artifactId>
    <version>1.0-SNAPSHOT</version>
    <packaging>jar</packaging>
    <name>Bakery for Flow and Spring</name>
    <parent>
        <groupId>org.springframework.boot</groupId>
        <artifactId>spring-boot-starter-parent</artifactId>
        <version>3.5.6</version>
    </parent>

    <properties>
        <maven.compiler.source>17</maven.compiler.source>
        <maven.compiler.target>17</maven.compiler.target>
        <project.build.sourceEncoding>UTF-8</project.build.sourceEncoding>
        <project.reporting.outputEncoding>UTF-8</project.reporting.outputEncoding>
        <failOnMissingWebXml>false</failOnMissingWebXml>

        <!-- Dependencies -->
<<<<<<< HEAD
        <vaadin.version>24.9.1</vaadin.version>

=======
        <vaadin.version>23.3.20</vaadin.version>

        <!-- Overrides the old version specified by the Spring Boot parent -->
        <selenium.version>4.8.3</selenium.version>
>>>>>>> 4dfb8430
        <!-- selenium is so much verbose -->
        <maven.test.redirectTestOutputToFile>true</maven.test.redirectTestOutputToFile>

        <!-- Plugins -->
        <gatling.version>3.9.0</gatling.version>
        <gatling-plugin.version>4.2.9</gatling-plugin.version>
    </properties>

    <repositories>
        <repository>
            <id>central</id>
            <url>https://repo.maven.apache.org/maven2</url>
            <snapshots>
                <enabled>false</enabled>
            </snapshots>
        </repository>
        <repository>
            <id>vaadin-addons</id>
            <url>https://maven.vaadin.com/vaadin-addons</url>
            <snapshots>
                <enabled>false</enabled>
            </snapshots>
        </repository>
        <repository>
            <id>vaadin-prereleases</id>
            <url>https://maven.vaadin.com/vaadin-prereleases</url>
            <snapshots>
                <enabled>false</enabled>
            </snapshots>
        </repository>
    </repositories>
    <pluginRepositories>
        <pluginRepository>
            <id>central</id>
            <url>https://repo.maven.apache.org/maven2</url>
            <snapshots>
                <enabled>false</enabled>
            </snapshots>
        </pluginRepository>
        <pluginRepository>
            <id>vaadin-prereleases</id>
            <url>https://maven.vaadin.com/vaadin-prereleases</url>
            <snapshots>
                <enabled>false</enabled>
            </snapshots>
        </pluginRepository>
    </pluginRepositories>
    <dependencyManagement>
        <dependencies>
            <dependency>
                <groupId>com.vaadin</groupId>
                <artifactId>vaadin-bom</artifactId>
                <version>${vaadin.version}</version>
                <type>pom</type>
                <scope>import</scope>
            </dependency>
        </dependencies>
    </dependencyManagement>

    <dependencies>
        <dependency>
            <groupId>jakarta.servlet</groupId>
            <artifactId>jakarta.servlet-api</artifactId>
            <scope>provided</scope>
        </dependency>
        <dependency>
            <groupId>commons-logging</groupId>
            <artifactId>commons-logging</artifactId>
            <version>1.1.1</version>
        </dependency>
        <dependency>
            <groupId>com.h2database</groupId>
            <artifactId>h2</artifactId>
        </dependency>

        <!-- Vaadin -->
        <dependency>
            <groupId>com.vaadin</groupId>
            <artifactId>vaadin</artifactId>
        </dependency>
        <dependency>
            <groupId>com.vaadin</groupId>
            <artifactId>vaadin-spring</artifactId>
        </dependency>
        <dependency>
            <groupId>org.vaadin.artur</groupId>
            <artifactId>spring-data-provider</artifactId>
            <version>2.1.0</version>
        </dependency>
        <!-- End of Vaadin -->

        <!-- Spring -->
        <dependency>
            <groupId>org.springframework.boot</groupId>
            <artifactId>spring-boot</artifactId>
        </dependency>
        <dependency>
            <groupId>org.springframework.boot</groupId>
            <artifactId>spring-boot-devtools</artifactId>
            <optional>true</optional>
        </dependency>
        <dependency>
            <groupId>org.springframework.boot</groupId>
            <artifactId>spring-boot-autoconfigure</artifactId>
        </dependency>
        <dependency>
            <groupId>org.springframework.boot</groupId>
            <artifactId>spring-boot-starter-data-jpa</artifactId>
            <exclusions>
                <exclusion>
                    <groupId>org.apache.tomcat</groupId>
                    <artifactId>tomcat-juli</artifactId>
                </exclusion>
                <exclusion>
                    <groupId>org.apache.tomcat</groupId>
                    <artifactId>tomcat-jdbc</artifactId>
                </exclusion>
            </exclusions>
        </dependency>
        <dependency>
            <groupId>org.springframework</groupId>
            <artifactId>spring-web</artifactId>
        </dependency>

        <dependency>
            <groupId>org.springframework.boot</groupId>
            <artifactId>spring-boot-starter-tomcat</artifactId>
            <scope>provided</scope>
        </dependency>
        <dependency>
            <groupId>org.springframework.security</groupId>
            <artifactId>spring-security-web</artifactId>
        </dependency>
        <dependency>
            <groupId>org.springframework.security</groupId>
            <artifactId>spring-security-config</artifactId>
        </dependency>
        <dependency>
            <groupId>org.springframework.boot</groupId>
            <artifactId>spring-boot-starter-web</artifactId>
        </dependency>
        <!-- End Spring -->
        <!-- Add JAXB explicitly as the java.xml.bind module is not included
             by default anymore in Java 9-->

        <!-- Testing -->
        <dependency>
            <groupId>com.vaadin</groupId>
            <artifactId>vaadin-testbench-junit5</artifactId>
            <scope>test</scope>
        </dependency>
        <dependency>
            <groupId>io.gatling.highcharts</groupId>
            <artifactId>gatling-charts-highcharts</artifactId>
            <version>${gatling.version}</version>
            <scope>test</scope>
        </dependency>
    </dependencies>


    <build>
        <defaultGoal>spring-boot:run</defaultGoal>
        <plugins>
            <plugin>
                <groupId>org.springframework.boot</groupId>
                <artifactId>spring-boot-maven-plugin</artifactId>
            </plugin>
            <plugin>
                <groupId>com.vaadin</groupId>
                <artifactId>vaadin-maven-plugin</artifactId>
                <version>${vaadin.version}</version>
                <executions>
                    <execution>
                        <goals>
                            <goal>prepare-frontend</goal>
                        </goals>
                    </execution>
                </executions>
            </plugin>
        </plugins>
    </build>

    <profiles>
        <profile>
            <!-- Production mode is activated using -Pproduction -->
            <id>production</id>
            <properties>
                <vaadin.productionMode>true</vaadin.productionMode>
            </properties>
            <dependencies>
                <dependency>
                    <groupId>com.vaadin</groupId>
                    <artifactId>flow-server-production-mode</artifactId>
                </dependency>
            </dependencies>
            <build>
                <plugins>
                    <plugin>
                        <groupId>com.vaadin</groupId>
                        <artifactId>vaadin-maven-plugin</artifactId>
                        <version>${vaadin.version}</version>
                        <executions>
                            <execution>
                                <goals>
                                    <goal>build-frontend</goal>
                                </goals>
                                <phase>compile</phase>
                            </execution>
                        </executions>
                    </plugin>
                </plugins>
            </build>
        </profile>

        <!-- Moving spring-boot start/stop into a separate profile speeds up regular builds.
             Execute mvn verify -Pit to run integration tests -->
        <profile>
            <id>it</id>
            <activation>
                <property>
                    <name>it</name>
                </property>
            </activation>
            <build>
                <plugins>
                    <plugin>
                        <groupId>org.springframework.boot</groupId>
                        <artifactId>spring-boot-maven-plugin</artifactId>
                        <executions>
                            <execution>
                                <id>pre-integration-test</id>
                                <goals>
                                    <goal>start</goal>
                                </goals>
                            </execution>
                            <execution>
                                <id>post-integration-test</id>
                                <goals>
                                    <goal>stop</goal>
                                </goals>
                            </execution>
                        </executions>
                        <configuration>
                            <wait>1000</wait>
                            <maxAttempts>180</maxAttempts>
                        </configuration>
                    </plugin>
                    <plugin>
                        <artifactId>maven-failsafe-plugin</artifactId>
                        <version>3.5.3</version>
                        <executions>
                            <execution>
                                <goals>
                                    <goal>integration-test</goal>
                                    <goal>verify</goal>
                                </goals>
                            </execution>
                        </executions>
                        <configuration>
                            <trimStackTrace>false</trimStackTrace>
                            <enableAssertions>true</enableAssertions>
                            <systemPropertyVariables>
                                <com.vaadin.testbench.Parameters.runLocally>chrome</com.vaadin.testbench.Parameters.runLocally>
                            </systemPropertyVariables>
                        </configuration>
                    </plugin>
                </plugins>
            </build>
        </profile>

        <profile>
            <id>it-saucelabs</id>
            <properties>
                <sauce.options>--tunnel-identifier ${maven.build.timestamp}</sauce.options>
                <maven.build.timestamp.format>yyyy-MM-dd'T'HHmmss.SSSZ</maven.build.timestamp.format>
            </properties>
            <build>
                <plugins>
                    <plugin>
                        <groupId>org.springframework.boot</groupId>
                        <artifactId>spring-boot-maven-plugin</artifactId>
                        <executions>
                            <execution>
                                <id>pre-integration-test</id>
                                <goals>
                                    <goal>start</goal>
                                </goals>
                            </execution>
                            <execution>
                                <id>post-integration-test</id>
                                <goals>
                                    <goal>stop</goal>
                                </goals>
                            </execution>
                        </executions>
                        <configuration>
                            <wait>1000</wait>
                            <maxAttempts>180</maxAttempts>
                        </configuration>
                    </plugin>
                    <plugin>
                        <artifactId>maven-failsafe-plugin</artifactId>
                        <version>2.22.2</version>
                        <executions>
                            <execution>
                                <goals>
                                    <goal>integration-test</goal>
                                    <goal>verify</goal>
                                </goals>
                            </execution>
                        </executions>
                        <configuration>
                            <trimStackTrace>false</trimStackTrace>
                            <systemPropertyVariables>
                                <sauce.user>${sauce.user}</sauce.user>
                                <sauce.sauceAccessKey>${sauce.sauceAccessKey}</sauce.sauceAccessKey>
                                <sauce.options>${sauce.options}</sauce.options>
                                <com.vaadin.testbench.Parameters.gridBrowsers>${com.vaadin.testbench.Parameters.gridBrowsers}</com.vaadin.testbench.Parameters.gridBrowsers>
                            </systemPropertyVariables>
                        </configuration>
                    </plugin>
                    <plugin>
                        <groupId>com.saucelabs.maven.plugin</groupId>
                        <artifactId>sauce-connect-plugin</artifactId>
                        <version>2.1.25</version>
                        <configuration>
                            <sauceUsername>${sauce.user}</sauceUsername>
                            <sauceAccessKey>${sauce.sauceAccessKey}</sauceAccessKey>
                            <options>${sauce.options}</options>
                        </configuration>
                        <dependencies>
                            <dependency>
                                <groupId>com.saucelabs</groupId>
                                <artifactId>ci-sauce</artifactId>
                                <version>1.144</version>
                            </dependency>
                        </dependencies>
                        <executions>
                            <!-- Start Sauce Connect prior to running the integration tests -->
                            <execution>
                                <id>start-sauceconnect</id>
                                <phase>pre-integration-test</phase>
                                <goals>
                                    <goal>start-sauceconnect</goal>
                                </goals>
                            </execution>
                            <!-- Stop the Sauce Connect process after the integration tests have
                                finished -->
                            <execution>
                                <id>stop-sauceconnect</id>
                                <phase>post-integration-test</phase>
                                <goals>
                                    <goal>stop-sauceconnect</goal>
                                </goals>
                            </execution>
                        </executions>
                    </plugin>
                </plugins>
            </build>
        </profile>
        <profile>
            <!-- For running Gatling tests -->
            <id>scalability</id>
            <activation>
                <property>
                    <name>scalability</name>
                </property>
            </activation>
            <dependencies>
                <dependency>
                    <groupId>io.gatling.highcharts</groupId>
                    <artifactId>gatling-charts-highcharts</artifactId>
                    <version>${gatling.version}</version>
                    <scope>test</scope>
                </dependency>
            </dependencies>
            <build>
                <plugins>
                    <plugin>
                        <groupId>io.gatling</groupId>
                        <artifactId>gatling-maven-plugin</artifactId>
                        <version>${gatling-plugin.version}</version>
                    </plugin>
                </plugins>
            </build>
        </profile>
    </profiles>
</project><|MERGE_RESOLUTION|>--- conflicted
+++ resolved
@@ -21,15 +21,9 @@
         <failOnMissingWebXml>false</failOnMissingWebXml>
 
         <!-- Dependencies -->
-<<<<<<< HEAD
+
         <vaadin.version>24.9.1</vaadin.version>
 
-=======
-        <vaadin.version>23.3.20</vaadin.version>
-
-        <!-- Overrides the old version specified by the Spring Boot parent -->
-        <selenium.version>4.8.3</selenium.version>
->>>>>>> 4dfb8430
         <!-- selenium is so much verbose -->
         <maven.test.redirectTestOutputToFile>true</maven.test.redirectTestOutputToFile>
 
