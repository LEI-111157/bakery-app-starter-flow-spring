--- conflicted
+++ resolved
@@ -200,14 +200,6 @@
             <groupId>com.vaadin</groupId>
             <artifactId>vaadin-testbench</artifactId>
             <scope>test</scope>
-<<<<<<< HEAD
-        </dependency>
-        <dependency>
-            <groupId>com.vaadin</groupId>
-            <artifactId>vaadin-components-testbench</artifactId>
-            <scope>test</scope>
-=======
->>>>>>> 7e2f8c50
         </dependency>
     </dependencies>
 
