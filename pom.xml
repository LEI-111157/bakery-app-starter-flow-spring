<?xml version="1.0" encoding="UTF-8"?>
<project xmlns="http://maven.apache.org/POM/4.0.0" xmlns:xsi="http://www.w3.org/2001/XMLSchema-instance"
    xsi:schemaLocation="http://maven.apache.org/POM/4.0.0 http://maven.apache.org/xsd/maven-4.0.0.xsd">
    <modelVersion>4.0.0</modelVersion>
    <groupId>com.vaadin.flow.demo</groupId>
    <artifactId>bakery-app-starter-flow-spring</artifactId>
    <version>1.0-SNAPSHOT</version>
    <packaging>war</packaging>
    <parent>
        <groupId>org.springframework.boot</groupId>
        <artifactId>spring-boot-starter-parent</artifactId>
        <version>2.0.0.M7</version>
        <relativePath /> <!-- lookup parent from repository -->
    </parent>

    <properties>
        <maven.compiler.source>1.8</maven.compiler.source>
        <maven.compiler.target>1.8</maven.compiler.target>
        <project.build.sourceEncoding>UTF-8</project.build.sourceEncoding>
        <project.reporting.outputEncoding>UTF-8</project.reporting.outputEncoding>
        <failOnMissingWebXml>false</failOnMissingWebXml>
        <!-- Dependencies -->
        <vaadin.version>10.0.0.alpha14</vaadin.version>
        <testbench.version>6.0.0.alpha7</testbench.version>

        <failOnMissingWebXml>false</failOnMissingWebXml>
        <!-- Overrides the old version specified by the Spring Boot parent -->
        <selenium.version>3.6.0</selenium.version>
        <!-- Override Hibernate version to get Java 8 date/time support -->
        <hibernate.version>5.2.12.Final</hibernate.version>

        <!-- Plugins -->
        <frontend.maven.plugin.version>1.6</frontend.maven.plugin.version>
        <maven.war.plugin.version>3.1.0</maven.war.plugin.version>
        <maven.resources.plugin.version>3.0.2</maven.resources.plugin.version>
        <maven.clean.plugin.version>3.0.0</maven.clean.plugin.version>

        <!-- Frontend -->
        <node.version>v8.1.2</node.version>
        <yarn.version>v0.27.5</yarn.version>
        <buildtools.directory>build-tools</buildtools.directory>
        <frontend.directory>src/main/webapp/frontend</frontend.directory>
    </properties>

    <repositories>
        <repository>
            <id>vaadin-prereleases</id>
            <url>https://maven.vaadin.com/vaadin-prereleases/</url>
        </repository>

        <repository>
            <id>spring-milestones</id>
            <name>Spring Milestones</name>
            <url>https://repo.spring.io/milestone</url>
            <snapshots>
                <enabled>false</enabled>
            </snapshots>
        </repository>

        <repository>
            <snapshots>
                <enabled>true</enabled>
            </snapshots>
            <id>vaadin-snapshots</id>
            <url>https://oss.sonatype.org/content/repositories/vaadin-snapshots</url>
        </repository>

        <repository>
            <id>vaadin-addons</id>
            <url>http://maven.vaadin.com/vaadin-addons</url>
        </repository>

        <repository>
            <id>vaadin-tools</id>
            <url>https://tools.vaadin.com/nexus/content/repositories/vaadin-addons</url>
        </repository>

    </repositories>
<<<<<<< HEAD
    <pluginRepositories>
        <pluginRepository>
            <id>plugin-snapshots-repo</id>
            <url>https://oss.sonatype.org/content/repositories/vaadin-snapshots</url>
            <snapshots>
                <enabled>true</enabled>
            </snapshots>
        </pluginRepository>
    </pluginRepositories>
=======

    <pluginRepositories>
        <pluginRepository>
            <id>spring-plugin-milestones</id>
            <url>https://repo.spring.io/milestone</url>
        </pluginRepository>
    </pluginRepositories>

>>>>>>> 71c7df5a
    <dependencyManagement>
        <dependencies>
            <dependency>
                <groupId>com.vaadin</groupId>
                <artifactId>vaadin-bom</artifactId>
                <version>${vaadin.version}</version>
                <type>pom</type>
                <scope>import</scope>
            </dependency>
            <dependency>
                <groupId>com.vaadin</groupId>
                <artifactId>vaadin</artifactId>
                <version>${vaadin.version}</version>
            </dependency>
                          <dependency>
                            <groupId>com.vaadin</groupId>
                            <artifactId>flow-server</artifactId>
                            <version>1.0-SNAPSHOT</version>
                          </dependency>
                          <dependency>
                            <groupId>com.vaadin</groupId>
                            <artifactId>vaadin-lumo-theme</artifactId>
                            <version>1.0-SNAPSHOT</version>
                          </dependency>
        </dependencies>
    </dependencyManagement>

    <dependencies>
        <dependency>
            <groupId>javax.servlet</groupId>
            <artifactId>javax.servlet-api</artifactId>
            <scope>provided</scope>
        </dependency>
        <dependency>
            <groupId>commons-logging</groupId>
            <artifactId>commons-logging</artifactId>
            <version>1.1.1</version>
        </dependency>
        <dependency>
            <groupId>com.h2database</groupId>
            <artifactId>h2</artifactId>
        </dependency>

        <!-- Vaadin -->
        <dependency>
            <groupId>com.vaadin</groupId>
            <artifactId>vaadin</artifactId>
            <exclusions>
                <exclusion>
                    <groupId>com.vaadin</groupId>
                    <artifactId>flow-server-production-mode</artifactId>
                </exclusion>
            </exclusions>
        </dependency>
        <dependency>
            <groupId>com.vaadin</groupId>
            <artifactId>flow-spring-addon</artifactId>
        </dependency>
        <dependency>
            <groupId>org.vaadin.artur</groupId>
            <artifactId>spring-data-provider</artifactId>
            <version>2.0.0.alpha3</version>
        </dependency>
        <dependency>
            <groupId>com.vaadin</groupId>
            <artifactId>vaadin-board-webjar</artifactId>
            <version>2.0.0-alpha1</version>
        </dependency>

        <!-- End of Vaadin -->
        <!-- Iron and paper elements -->
        <dependency>
            <groupId>org.webjars.bower</groupId>
            <artifactId>github-com-PolymerElements-iron-form</artifactId>
            <version>2.0.0</version>
        </dependency>
        <dependency>
            <groupId>org.webjars.bower</groupId>
            <artifactId>github-com-polymerelements-paper-tabs</artifactId>
            <version>2.0.0</version>
        </dependency>
        <dependency>
            <groupId>org.webjars.bower</groupId>
            <artifactId>github-com-polymerelements-paper-styles</artifactId>
            <version>2.0.0</version>
        </dependency>
        <dependency>
            <groupId>org.webjars.bower</groupId>
            <artifactId>github-com-polymerelements-paper-ripple</artifactId>
            <version>2.0.1</version>
        </dependency>
        <dependency>
            <groupId>org.webjars.bower</groupId>
            <artifactId>paper-toast</artifactId>
            <version>2.0.0</version>
        </dependency>
        <!-- Spring -->
        <dependency>
            <groupId>org.springframework.boot</groupId>
            <artifactId>spring-boot</artifactId>
        </dependency>
        <dependency>
            <groupId>org.springframework.boot</groupId>
            <artifactId>spring-boot-autoconfigure</artifactId>
        </dependency>
        <dependency>
            <groupId>org.springframework.boot</groupId>
            <artifactId>spring-boot-starter-data-jpa</artifactId>
            <exclusions>
                <exclusion>
                    <groupId>org.apache.tomcat</groupId>
                    <artifactId>tomcat-juli</artifactId>
                </exclusion>
                <exclusion>
                    <groupId>org.apache.tomcat</groupId>
                    <artifactId>tomcat-jdbc</artifactId>
                </exclusion>
            </exclusions>
        </dependency>
        <dependency>
            <groupId>org.springframework</groupId>
            <artifactId>spring-web</artifactId>
        </dependency>

        <dependency>
            <groupId>org.springframework.boot</groupId>
            <artifactId>spring-boot-starter-tomcat</artifactId>
            <scope>provided</scope>
        </dependency>
        <dependency>
            <groupId>org.springframework.security</groupId>
            <artifactId>spring-security-web</artifactId>
        </dependency>
        <dependency>
            <groupId>org.springframework.security</groupId>
            <artifactId>spring-security-config</artifactId>
        </dependency>
        <dependency>
            <groupId>org.springframework.boot</groupId>
            <artifactId>spring-boot-starter-web</artifactId>
        </dependency>
        <!-- End Spring -->

        <!-- Compile scope is needed to run on WildFly -->
        <dependency>
            <groupId>org.reactivestreams</groupId>
            <artifactId>reactive-streams</artifactId>
        </dependency>

        <!-- Testing -->
        <dependency>
            <groupId>com.vaadin</groupId>
            <artifactId>vaadin-testbench</artifactId>
            <scope>test</scope>
            <version>${testbench.version}</version>
        </dependency>
    </dependencies>


    <build>
        <!-- The `pluginManagement` section allows listing plugin versions and other global
             configuration in one place. -->
        <pluginManagement>
            <plugins>
                <plugin>
                    <groupId>org.apache.maven.plugins</groupId>
                    <artifactId>maven-clean-plugin</artifactId>
                    <version>${maven.clean.plugin.version}</version>
                </plugin>
                <plugin>
                    <groupId>org.apache.maven.plugins</groupId>
                    <artifactId>maven-resources-plugin</artifactId>
                    <version>${maven.resources.plugin.version}</version>
                </plugin>
                <plugin>
                    <groupId>org.apache.maven.plugins</groupId>
                    <artifactId>maven-war-plugin</artifactId>
                    <version>${maven.war.plugin.version}</version>
                </plugin>
                <plugin>
                    <groupId>com.github.eirslett</groupId>
                    <artifactId>frontend-maven-plugin</artifactId>
                    <version>${frontend.maven.plugin.version}</version>
                    <configuration>
                        <nodeVersion>${node.version}</nodeVersion>
                        <yarnVersion>${yarn.version}</yarnVersion>
                    </configuration>
                </plugin>
                <plugin>
                    <groupId>org.springframework.boot</groupId>
                    <artifactId>spring-boot-maven-plugin</artifactId>
                </plugin>
            </plugins>
        </pluginManagement>
        <plugins>
            <!-- (1): Configures the cleanup process for JS dependencies
                and build -->
            <plugin>
                <groupId>org.apache.maven.plugins</groupId>
                <artifactId>maven-clean-plugin</artifactId>
                <configuration>
                    <filesets>
                        <fileset>
                            <directory>${frontend.directory}/build</directory>
                        </fileset>
                        <fileset>
                            <directory>${frontend.directory}/bower_components</directory>
                        </fileset>
                        <fileset>
                            <directory>${frontend.directory}</directory>
                            <includes>
                                <include>grid-flow-component-renderer.html</include>
                                <include>flow-component-renderer.html</include>
                                <include>gridConnector.js</include>
                            </includes>
                        </fileset>
                    </filesets>
                </configuration>
            </plugin>
            <plugin>
                <groupId>org.springframework.boot</groupId>
                <artifactId>spring-boot-maven-plugin</artifactId>
            </plugin>
        </plugins>
    </build>

    <profiles>
        <profile>
            <id>lint</id>
            <activation>
                <property>
                    <name>runLint</name>
                </property>
            </activation>
            <build>
                <plugins>
                    <plugin>
                        <groupId>com.github.eirslett</groupId>
                        <artifactId>frontend-maven-plugin</artifactId>
                        <executions>
                            <execution>
                                <id>install-node-and-yarn</id>
                                <goals>
                                    <goal>install-node-and-yarn</goal>
                                    <goal>yarn</goal> <!-- runs 'install' by default -->
                                </goals>
                                <configuration>
                                    <workingDirectory>${buildtools.directory}</workingDirectory>
                                </configuration>
                            </execution>
                            <execution>
                                <id>yarn run lint</id>
                                <phase>compile</phase>
                                <goals>
                                    <goal>yarn</goal>
                                </goals>
                                <configuration>
                                    <arguments>run lint</arguments>
                                    <workingDirectory>${buildtools.directory}</workingDirectory>
                                </configuration>
                            </execution>
                        </executions>
                    </plugin>
                </plugins>
            </build>
        </profile>
        <profile>
            <id>production</id>
            <activation>
                <property>
                    <name>vaadin.productionMode</name>
                </property>
            </activation>

            <properties>
                <yarn.build.goal>run build</yarn.build.goal>
            </properties>


            <!-- (2): Makes the package run in production mode when deployed, without the need of setting extra
                      properties on the server -->
            <dependencies>
                <dependency>
                    <groupId>com.vaadin</groupId>
                    <artifactId>flow-server-production-mode</artifactId>
                </dependency>
            </dependencies>
            <build>
                <plugins>
                    <!-- (3): Configures the frontend plugin to compile the web components 
                        source -->
                    <plugin>
                        <groupId>com.vaadin</groupId>
                        <artifactId>flow-maven-plugin</artifactId>
                        <version>1.0-SNAPSHOT</version>
                        <executions>
                            <execution>
                                <goals>
                                    <goal>copy-production-files</goal>
                                    <goal>package-for-production</goal>
                                </goals>
                                <configuration>
                                    <transpileOutputDirectory>${frontend.directory}/build</transpileOutputDirectory>
                                    <transpileWorkingDirectory>${project.build.directory}/transpile</transpileWorkingDirectory>
                                    <transpileEs6SourceDirectory>${project.build.directory}/transpile</transpileEs6SourceDirectory>
                                    <copyOutputDirectory>${project.build.directory}/transpile</copyOutputDirectory>
                                    <bundle>true</bundle>
                                </configuration>
                            </execution>
                        </executions>
                    </plugin>


                    <!-- (5): Copies the files compiled by polymer-build to a directory from where they can be
                              served when in production mode (root of the WAR) -->
                    <plugin>
                        <groupId>org.apache.maven.plugins</groupId>
                        <artifactId>maven-war-plugin</artifactId>
                        <configuration>
                            <webResources>
                                <resource>
                                    <directory>${frontend.directory}/build</directory>
                                </resource>
                            </webResources>
                            <warSourceExcludes>**/build/,**/bower.json,**/package.json,.bowerrc,src/**,bower_components/**,frontend/**</warSourceExcludes>
                        </configuration>
                    </plugin>
                    <plugin>
                        <groupId>org.springframework.boot</groupId>
                        <artifactId>spring-boot-maven-plugin</artifactId>
                        <configuration>
                            <jvmArguments>-Dvaadin.frontend.url.es5=context://frontend/build/frontend-es5/ -Dvaadin.frontend.url.es6=context://frontend/build/frontend-es6/ -Dvaadin.productionMode</jvmArguments>
                        </configuration>
                    </plugin>
                </plugins>
            </build>
        </profile>

        <!-- Moving spring-boot start/stop into a separate profile speeds up regular builds.
             Execute mvn verify -Pit to run integration tests -->
        <profile>
            <id>it</id>
            <activation>
                <property>
                    <name>it</name>
                </property>
            </activation>
            <build>
                <plugins>
                    <plugin>
                        <groupId>org.springframework.boot</groupId>
                        <artifactId>spring-boot-maven-plugin</artifactId>
                        <executions>
                            <execution>
                                <id>pre-integration-test</id>
                                <goals>
                                    <goal>start</goal>
                                </goals>
                            </execution>
                            <execution>
                                <id>post-integration-test</id>
                                <goals>
                                    <goal>stop</goal>
                                </goals>
                            </execution>
                        </executions>
                        <configuration>
                            <maxAttempts>120</maxAttempts>
                        </configuration>
                    </plugin>
                    <plugin>
                        <artifactId>maven-failsafe-plugin</artifactId>
                        <version>2.19.1</version>
                        <executions>
                            <execution>
                                <goals>
                                    <goal>integration-test</goal>
                                    <goal>verify</goal>
                                </goals>
                            </execution>
                        </executions>
                        <configuration>
                            <trimStackTrace>false</trimStackTrace>
                            <systemPropertyVariables>
                                <webdriver.chrome.driver>${webdriver.chrome.driver}</webdriver.chrome.driver>
                            </systemPropertyVariables>
                        </configuration>
                    </plugin>
                    <!-- Plugin for automatically download Chrome Driver for tests -->
                    <plugin>
                        <groupId>com.lazerycode.selenium</groupId>
                        <artifactId>driver-binary-downloader-maven-plugin</artifactId>
                        <version>1.0.12</version>
                        <configuration>
                            <!-- root directory that downloaded driver binaries will be stored
                                in -->
                            <onlyGetDriversForHostOperatingSystem>true</onlyGetDriversForHostOperatingSystem>
                            <rootStandaloneServerDirectory>.driver</rootStandaloneServerDirectory>
                            <customRepositoryMap>webdrivers.xml</customRepositoryMap>
                        </configuration>
                        <executions>
                            <execution>
                                <goals>
                                    <goal>selenium</goal>
                                </goals>
                            </execution>
                        </executions>
                    </plugin>

                </plugins>
            </build>
        </profile>
        <profile>
            <!-- For running Gatling tests -->
            <id>scalability</id>
            <activation>
                <property>
                    <name>scalability</name>
                </property>
            </activation>
            <dependencies>
                <dependency>
                    <groupId>io.gatling.highcharts</groupId>
                    <artifactId>gatling-charts-highcharts</artifactId>
                    <version>2.2.5</version>
                    <scope>test</scope>
                </dependency>
            </dependencies>
            <build>
                <plugins>
                    <plugin>
                        <groupId>io.gatling</groupId>
                        <artifactId>gatling-maven-plugin</artifactId>
                        <version>2.2.4</version>
                    </plugin>
                </plugins>
            </build>
        </profile>
    </profiles>
</project><|MERGE_RESOLUTION|>--- conflicted
+++ resolved
@@ -74,9 +74,8 @@
             <id>vaadin-tools</id>
             <url>https://tools.vaadin.com/nexus/content/repositories/vaadin-addons</url>
         </repository>
-
     </repositories>
-<<<<<<< HEAD
+
     <pluginRepositories>
         <pluginRepository>
             <id>plugin-snapshots-repo</id>
@@ -85,17 +84,12 @@
                 <enabled>true</enabled>
             </snapshots>
         </pluginRepository>
-    </pluginRepositories>
-=======
-
-    <pluginRepositories>
         <pluginRepository>
             <id>spring-plugin-milestones</id>
             <url>https://repo.spring.io/milestone</url>
         </pluginRepository>
     </pluginRepositories>
 
->>>>>>> 71c7df5a
     <dependencyManagement>
         <dependencies>
             <dependency>
