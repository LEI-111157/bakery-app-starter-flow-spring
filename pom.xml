--- conflicted
+++ resolved
@@ -20,12 +20,7 @@
         <project.reporting.outputEncoding>UTF-8</project.reporting.outputEncoding>
         <failOnMissingWebXml>false</failOnMissingWebXml>
         <!-- Dependencies -->
-<<<<<<< HEAD
-        <vaadin.version>10.0.0.alpha17</vaadin.version>
-        <testbench.version>6.0.0.alpha10</testbench.version>
-=======
         <vaadin.version>10.0.0.alpha18</vaadin.version>
->>>>>>> 6dc732d3
 
         <failOnMissingWebXml>false</failOnMissingWebXml>
         <!-- Overrides the old version specified by the Spring Boot parent -->
@@ -204,24 +199,17 @@
         <dependency>
             <groupId>com.vaadin</groupId>
             <artifactId>vaadin-testbench-core</artifactId>
-<<<<<<< HEAD
-            <version>${testbench.version}</version>
-=======
->>>>>>> 6dc732d3
             <scope>test</scope>
         </dependency>
         <dependency>
             <groupId>com.vaadin</groupId>
             <artifactId>vaadin-components-testbench</artifactId>
             <scope>test</scope>
-<<<<<<< HEAD
         </dependency>
         <dependency>
             <groupId>com.vaadin</groupId>
             <artifactId>flow-html-components-testbench</artifactId>
             <scope>test</scope>
-=======
->>>>>>> 6dc732d3
         </dependency>
     </dependencies>
 
