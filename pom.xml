--- conflicted
+++ resolved
@@ -345,7 +345,6 @@
 
             <build>
                 <plugins>
-<<<<<<< HEAD
                     <!-- (2): Configures the frontend plugin to compile the web components source -->
                     <plugin>
                         <groupId>com.github.eirslett</groupId>
@@ -360,7 +359,10 @@
                                 <configuration>
                                     <arguments>${yarn.build.goal}</arguments>
                                     <workingDirectory>${buildtools.directory}</workingDirectory>
-=======
+                                </configuration>
+                            </execution>
+                        </executions>
+                    </plugin>
                     <!-- unpack the flow-component-renderer.html component definition so that
                          it can be included into the production frontend build -->
                     <plugin>
@@ -408,7 +410,6 @@
                                             <includes>flow-component-renderer.html</includes>
                                         </resource>
                                     </resources>
->>>>>>> a9b36c6f
                                 </configuration>
                             </execution>
                         </executions>
