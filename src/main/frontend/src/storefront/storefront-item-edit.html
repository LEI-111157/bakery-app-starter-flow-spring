--- conflicted
+++ resolved
@@ -45,7 +45,6 @@
       .delete {
         min-width: 0;
       }
-
     </style>
 
     <div class="scrollable flex1" id="main">
@@ -131,43 +130,25 @@
   </template>
 
   <script>
-<<<<<<< HEAD
     class StoreFromItemEdit extends window.LocaleUtilsMixin(window.ScrollShadowMixin(Polymer.Element)) {
-=======
-    class StoreFromItemEdit extends window.EditableItemMixin(
-                                    window.DateUtilsMixin(
-                                    window.ScrollShadowMixin(Polymer.Element))) {
->>>>>>> dcfbb6e1
       static get is() {
         return 'storefront-item-edit';
       }
 
       static get properties() {
         return {
-<<<<<<< HEAD
           item: {
             type: Object,
             notify: true,
             observer: '_onItemChange'
           },
           dirty: Boolean,
-=======
->>>>>>> dcfbb6e1
           products: Array,
           total: Number,
           desktopView: Boolean
         };
       }
 
-<<<<<<< HEAD
-=======
-      static get observers() {
-        return [
-          '_onPropertyChanged(item.*)'
-        ];
-      }
-
->>>>>>> dcfbb6e1
       _onImgError(e) {
         e.target.src = 'images/default-picture.png';
       }
@@ -189,7 +170,6 @@
         const idx = e.target.index;
         this.set('item.goods.' + idx + '.description', e.target.value);
       }
-<<<<<<< HEAD
 
       _onTimeChange(e) {
         this.set('item.time', e.target.value);
@@ -205,10 +185,6 @@
       }
 
       _onItemChange(item) {
-=======
-
-      _onItemChanged(item) {
->>>>>>> dcfbb6e1
         if (item) {
           if (!item.goods) {
             this.set('item.goods', []);
@@ -221,7 +197,6 @@
           this.$.status.$.input.setAttribute('theme', 'status');
           this.$.status.$.input.setAttribute('status', item.status);
         }
-<<<<<<< HEAD
       }
 
       _editing(item) {
@@ -230,17 +205,6 @@
 
       _title(item) {
         return this._editing(item) ? 'Edit Order' : 'New Order';
-=======
-        super._onItemChanged(item);
-      }
-
-      _onTimeChange(e) {
-        this.set('item.time', e.target.value);
-      }
-
-      _onDateChange(e) {
-        this.set('item.date', e.target.value);
->>>>>>> dcfbb6e1
       }
 
       _onProductChange(e) {
