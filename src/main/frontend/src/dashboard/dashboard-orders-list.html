--- conflicted
+++ resolved
@@ -20,11 +20,7 @@
 
       #wrapper {
         overflow-y: scroll;
-<<<<<<< HEAD
-        max-height: 355px;
-=======
         height: 100%;
->>>>>>> 7812cf28
       }
 	  </style>
 
