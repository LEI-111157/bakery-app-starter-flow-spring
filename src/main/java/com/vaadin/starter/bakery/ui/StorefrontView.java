--- conflicted
+++ resolved
@@ -19,8 +19,6 @@
 import java.util.List;
 import java.util.stream.Collectors;
 
-import org.apache.commons.logging.Log;
-import org.apache.commons.logging.LogFactory;
 import org.springframework.beans.factory.annotation.Autowired;
 import org.springframework.data.domain.PageRequest;
 import org.springframework.data.domain.Sort.Direction;
@@ -57,8 +55,6 @@
 @Secured(Role.BARISTA)
 public class StorefrontView extends PolymerTemplate<StorefrontView.Model> implements View, HasLogger, HasToast {
 
-	private static final Log log = LogFactory.getLog(StorefrontView.class);
-	
 	public interface Model extends TemplateModel {
 		void setOrders(List<Order> orders);
 
@@ -90,11 +86,7 @@
 		try {
 			ordersProvider.save(order);
 		} catch (Exception e) {
-<<<<<<< HEAD
 			getLogger().debug("There was a problem while saving the order", e);
-=======
-			log.debug("There was a problem while saving the order", e);
->>>>>>> 73e3f859
 			toast("Order was not saved", true);
 		} finally {
 			getElement().callFunction("_onFiltersChanged");
@@ -140,7 +132,7 @@
 		for (int i = 0; i < orders.size(); i += 1) {
 			Order modelOrder = orders.get(i);
 			if (modelOrder.getId().equals(orderId)) {
-				return i;
+				return i; 
 			}
 		}
 		return -1;
