--- conflicted
+++ resolved
@@ -1,6 +1,5 @@
 package com.vaadin.starter.bakery.ui.dataproviders;
 
-<<<<<<< HEAD
 import com.google.gson.Gson;
 import com.vaadin.starter.bakery.backend.service.ProductService;
 import com.vaadin.starter.bakery.ui.entities.Product;
@@ -8,20 +7,9 @@
 import org.springframework.beans.factory.annotation.Autowired;
 import org.springframework.stereotype.Service;
 
-import javax.xml.bind.ValidationException;
-import java.util.List;
-import java.util.stream.Collectors;
-=======
 import java.util.List;
 import java.util.Optional;
 import java.util.stream.Collectors;
-
-import org.springframework.beans.factory.annotation.Autowired;
-import org.springframework.stereotype.Service;
-
-import com.vaadin.starter.bakery.backend.service.ProductService;
-import com.vaadin.starter.bakery.ui.entities.Product;
->>>>>>> 1e560a94
 
 @Service
 public class ProductsDataProvider {
@@ -58,28 +46,12 @@
 		if (null == name) {
 			return this.findAll();
 		}
-<<<<<<< HEAD
-		String lowerName = name.toLowerCase();
-		return productService.getRepository().findAll().stream()
-				.filter(product -> product.getName() != null && product.getName().toLowerCase().contains(lowerName))
-				.map(this::toUiEntity)
-				.collect(Collectors.toList());
-=======
 
 		return findAnyMatchingProducts(name).stream().map(this::toUiEntity).collect(Collectors.toList());
->>>>>>> 1e560a94
 	}
 
-	public void save(JsonObject product) throws ValidationException {
+	public void save(JsonObject product) {
 		com.vaadin.starter.bakery.backend.data.entity.Product productToSave = toDataEntity(product);
-
-		if (productToSave.getName() == null || productToSave.getName().trim().length() == 0) {
-			throw new ValidationException("Name is required.");
-		}
-
-		if (productToSave.getPrice() <= 0) {
-			throw new ValidationException("Price is required and must be higher than zero.");
-		}
 
 		productService.save(productToSave);
 	}
@@ -95,9 +67,9 @@
 	}
 
 	private com.vaadin.starter.bakery.backend.data.entity.Product toDataEntity(
-			JsonObject user) {
+			JsonObject product) {
 		Gson gson = new Gson();
-		Product uiEntity = gson.fromJson(user.toJson(), Product.class);
+		Product uiEntity = gson.fromJson(product.toJson(), Product.class);
 		return toDataEntity(uiEntity);
 	}
 
