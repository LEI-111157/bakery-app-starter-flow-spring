--- conflicted
+++ resolved
@@ -23,13 +23,8 @@
       }
     </style>
 
-<<<<<<< HEAD
-    <h3 id="user-edit-title" class="header-title"></h3>
-    <div class="scrollable flex1" id="main">
-=======
 
     <edit-form id="user-edit-form">
->>>>>>> c9b76b2a
       <vaadin-form-layout>
         <template is="dom-if" if="[[avatar]]">
           <div class="flex" colspan="2">
@@ -47,17 +42,7 @@
         <br>
         <vaadin-combo-box id="role" label="Role" colspan="2"></vaadin-combo-box>
       </vaadin-form-layout>
-<<<<<<< HEAD
-    </div>
-    <div class="footer">
-      <vaadin-button id="user-edit-save" theme="primary">Save</vaadin-button>
-      <vaadin-button id="user-edit-cancel">Cancel</vaadin-button>
-      <div class="flex1"></div>
-      <vaadin-button id="user-edit-delete" theme="danger tertiary" class="right">Delete</vaadin-button>
-    </div>
-=======
     </edit-form>
->>>>>>> c9b76b2a
   </template>
 
   <script>
